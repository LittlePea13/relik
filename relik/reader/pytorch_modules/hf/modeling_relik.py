from typing import Any, Dict, Optional

import torch
from transformers import AutoModel, PreTrainedModel
from transformers.activations import ClippedGELUActivation, GELUActivation
from transformers.configuration_utils import PretrainedConfig
from transformers.modeling_utils import PoolerEndLogits

from .configuration_relik import RelikReaderConfig


class RelikReaderSample:
    def __init__(self, **kwargs):
        super().__setattr__("_d", {})
        self._d = kwargs

    def __getattribute__(self, item):
        return super(RelikReaderSample, self).__getattribute__(item)

    def __getattr__(self, item):
        if item.startswith("__") and item.endswith("__"):
            # this is likely some python library-specific variable (such as __deepcopy__ for copy)
            # better follow standard behavior here
            raise AttributeError(item)
        elif item in self._d:
            return self._d[item]
        else:
            return None

    def __setattr__(self, key, value):
        if key in self._d:
            self._d[key] = value
        else:
            super().__setattr__(key, value)
            self._d[key] = value


activation2functions = {
    "relu": torch.nn.ReLU(),
    "gelu": GELUActivation(),
    "gelu_10": ClippedGELUActivation(-10, 10),
}


class PoolerEndLogitsBi(PoolerEndLogits):
    def __init__(self, config: PretrainedConfig):
        super().__init__(config)
        self.dense_1 = torch.nn.Linear(config.hidden_size, 2)

    def forward(
        self,
        hidden_states: torch.FloatTensor,
        start_states: Optional[torch.FloatTensor] = None,
        start_positions: Optional[torch.LongTensor] = None,
        p_mask: Optional[torch.FloatTensor] = None,
    ) -> torch.FloatTensor:
        if p_mask is not None:
            p_mask = p_mask.unsqueeze(-1)
        logits = super().forward(
            hidden_states,
            start_states,
            start_positions,
            p_mask,
        )
        return logits


class RelikReaderSpanModel(PreTrainedModel):
    config_class = RelikReaderConfig

    def __init__(self, config: RelikReaderConfig, *args, **kwargs):
        super().__init__(config)
        # Transformer model declaration
        self.config = config
        self.transformer_model = (
            AutoModel.from_pretrained(self.config.transformer_model)
            if self.config.num_layers is None
            else AutoModel.from_pretrained(
                self.config.transformer_model, num_hidden_layers=self.config.num_layers
            )
        )
        self.transformer_model.resize_token_embeddings(
            self.transformer_model.config.vocab_size
            + self.config.additional_special_symbols
        )

        self.activation = self.config.activation
        self.linears_hidden_size = self.config.linears_hidden_size
        self.use_last_k_layers = self.config.use_last_k_layers

        # named entity detection layers
        self.ned_start_classifier = self._get_projection_layer(
            self.activation, last_hidden=2, layer_norm=False
        )
        if self.config.binary_end_logits:
            self.ned_end_classifier = PoolerEndLogitsBi(self.transformer_model.config)
        else:
            self.ned_end_classifier = PoolerEndLogits(self.transformer_model.config)

        # END entity disambiguation layer
        self.ed_start_projector = self._get_projection_layer(self.activation)
        self.ed_end_projector = self._get_projection_layer(self.activation)

        self.training = self.config.training

        # criterion
        self.criterion = torch.nn.CrossEntropyLoss()

    def _get_projection_layer(
        self,
        activation: str,
        last_hidden: Optional[int] = None,
        input_hidden=None,
        layer_norm: bool = True,
    ) -> torch.nn.Sequential:
        head_components = [
            torch.nn.Dropout(0.1),
            torch.nn.Linear(
                (
                    self.transformer_model.config.hidden_size * self.use_last_k_layers
                    if input_hidden is None
                    else input_hidden
                ),
                self.linears_hidden_size,
            ),
            activation2functions[activation],
            torch.nn.Dropout(0.1),
            torch.nn.Linear(
                self.linears_hidden_size,
                self.linears_hidden_size if last_hidden is None else last_hidden,
            ),
        ]

        if layer_norm:
            head_components.append(
                torch.nn.LayerNorm(
                    self.linears_hidden_size if last_hidden is None else last_hidden,
                    self.transformer_model.config.layer_norm_eps,
                )
            )

        return torch.nn.Sequential(*head_components)

    def _mask_logits(self, logits: torch.Tensor, mask: torch.Tensor) -> torch.Tensor:
        mask = mask.unsqueeze(-1)
        if next(self.parameters()).dtype == torch.float16:
            logits = logits * (1 - mask) - 65500 * mask
        else:
            logits = logits * (1 - mask) - 1e30 * mask
        return logits

    def _get_model_features(
        self,
        input_ids: torch.Tensor,
        attention_mask: torch.Tensor,
        token_type_ids: Optional[torch.Tensor],
    ):
        model_input = {
            "input_ids": input_ids,
            "attention_mask": attention_mask,
            "output_hidden_states": self.use_last_k_layers > 1,
        }

        if token_type_ids is not None:
            model_input["token_type_ids"] = token_type_ids

        model_output = self.transformer_model(**model_input)

        if self.use_last_k_layers > 1:
            model_features = torch.cat(
                model_output[1][-self.use_last_k_layers :], dim=-1
            )
        else:
            model_features = model_output[0]

        return model_features

    def compute_ned_end_logits(
        self,
        start_predictions,
        start_labels,
        model_features,
        prediction_mask,
        batch_size,
    ) -> Optional[torch.Tensor]:
        # todo: maybe when constraining on the spans,
        #  we should not use a prediction_mask for the end tokens.
        #  at least we should not during training imo
        start_positions = start_labels if self.training else start_predictions
        start_positions_indices = (
            torch.arange(start_positions.size(1), device=start_positions.device)
            .unsqueeze(0)
            .expand(batch_size, -1)[start_positions > 0]
        ).to(start_positions.device)

        if len(start_positions_indices) > 0:
            expanded_features = model_features.repeat_interleave(
                torch.sum(start_positions > 0, dim=-1), dim=0
            )
            expanded_prediction_mask = prediction_mask.repeat_interleave(
                torch.sum(start_positions > 0, dim=-1), dim=0
            )
            end_logits = self.ned_end_classifier(
                hidden_states=expanded_features,
                start_positions=start_positions_indices,
                p_mask=expanded_prediction_mask,
            )

            return end_logits

        return None

    def compute_classification_logits(
        self,
        model_features_start,
        model_features_end,
        special_symbols_features,
    ) -> torch.Tensor:
        model_start_features = self.ed_start_projector(model_features_start)
        model_end_features = self.ed_end_projector(model_features_end)
        model_start_features_symbols = self.ed_start_projector(special_symbols_features)
        model_end_features_symbols = self.ed_end_projector(special_symbols_features)

        model_ed_features = torch.cat(
            [model_start_features, model_end_features], dim=-1
        )
        special_symbols_representation = torch.cat(
            [model_start_features_symbols, model_end_features_symbols], dim=-1
        )

        logits = torch.bmm(
            model_ed_features,
            torch.permute(special_symbols_representation, (0, 2, 1)),
        )

        logits = self._mask_logits(
            logits, (model_features_start == -100).all(2).long()
        )
        return logits

    def forward(
        self,
        input_ids: torch.Tensor,
        attention_mask: torch.Tensor,
        token_type_ids: Optional[torch.Tensor] = None,
        prediction_mask: Optional[torch.Tensor] = None,
        special_symbols_mask: Optional[torch.Tensor] = None,
        start_labels: Optional[torch.Tensor] = None,
        end_labels: Optional[torch.Tensor] = None,
        use_predefined_spans: bool = False,
        *args,
        **kwargs,
    ) -> Dict[str, Any]:
        batch_size, seq_len = input_ids.shape

        model_features = self._get_model_features(
            input_ids, attention_mask, token_type_ids
        )

        ned_start_labels = None

        # named entity detection if required
        if use_predefined_spans:  # no need to compute spans
            ned_start_logits, ned_start_probabilities, ned_start_predictions = (
                None,
                None,
                (
                    torch.clone(start_labels)
                    if start_labels is not None
                    else torch.zeros_like(input_ids)
                ),
            )
            ned_end_logits, ned_end_probabilities, ned_end_predictions = (
                None,
                None,
                (
                    torch.clone(end_labels)
                    if end_labels is not None
                    else torch.zeros_like(input_ids)
                ),
            )
            ned_start_predictions[ned_start_predictions > 0] = 1
            ned_end_predictions[end_labels > 0] = 1 
            ned_end_predictions = ned_end_predictions[~(end_labels == -100).all(2)]

        else:  # compute spans
            # start boundary prediction
            ned_start_logits = self.ned_start_classifier(model_features)
            ned_start_logits = self._mask_logits(ned_start_logits, prediction_mask)
            ned_start_probabilities = torch.softmax(ned_start_logits, dim=-1)
            ned_start_predictions = ned_start_probabilities.argmax(dim=-1)

            # end boundary prediction
            ned_start_labels = (
                torch.zeros_like(start_labels) if start_labels is not None else None
            )

            if ned_start_labels is not None:
                ned_start_labels[start_labels == -100] = -100
                ned_start_labels[start_labels > 0] = 1

            ned_end_logits = self.compute_ned_end_logits(
                ned_start_predictions,
                ned_start_labels,
                model_features,
                prediction_mask,
                batch_size,
            )

            if ned_end_logits is not None:
                ned_end_probabilities = torch.softmax(ned_end_logits, dim=-1)
                if not self.config.binary_end_logits:
                    ned_end_predictions = torch.argmax(ned_end_probabilities, dim=-1, keepdim=True)
                    ned_end_predictions = torch.zeros_like(ned_end_probabilities).scatter_(1, ned_end_predictions, 1)
                else:
                    ned_end_predictions = torch.argmax(ned_end_probabilities, dim=-1)
            else:
                ned_end_logits, ned_end_probabilities = None, None
<<<<<<< HEAD
                ned_end_predictions = ned_start_predictions.new_zeros(batch_size, seq_len)
                
            if not self.training:
                # if len(ned_end_predictions.shape) < 2:
                #     print(ned_end_predictions)
                end_preds_count = ned_end_predictions.sum(1)
                # If there are no end predictions for a start prediction, remove the start prediction
                if (end_preds_count == 0).any() and (ned_start_predictions > 0).any():
                    ned_start_predictions[ned_start_predictions == 1] = (
                        end_preds_count != 0
                    ).long()
                    ned_end_predictions = ned_end_predictions[end_preds_count != 0]
=======
                ned_end_predictions = ned_start_predictions.new_zeros(batch_size)

            # flattening end predictions
            #   (flattening can happen only if the
            #   end boundaries were not predicted using the gold labels)
            if not self.training and ned_end_logits is not None:
                flattened_end_predictions = torch.zeros_like(ned_start_predictions)

                row_indices, start_positions = torch.where(ned_start_predictions > 0)
                ned_end_predictions[
                    ned_end_predictions < start_positions
                ] = start_positions[ned_end_predictions < start_positions]

                end_spans_repeated = (row_indices + 1) * seq_len + ned_end_predictions
                cummax_values, _ = end_spans_repeated.cummax(dim=0)

                end_spans_repeated = end_spans_repeated > torch.cat(
                    (end_spans_repeated[:1], cummax_values[:-1])
                )
                end_spans_repeated[0] = True

                ned_start_predictions[
                    row_indices[~end_spans_repeated],
                    start_positions[~end_spans_repeated],
                ] = 0

                row_indices, start_positions, ned_end_predictions = (
                    row_indices[end_spans_repeated],
                    start_positions[end_spans_repeated],
                    ned_end_predictions[end_spans_repeated],
                )

                flattened_end_predictions[row_indices, ned_end_predictions] = 1

                total_start_predictions, total_end_predictions = (
                    ned_start_predictions.sum(),
                    flattened_end_predictions.sum(),
                )
>>>>>>> 79df3956

        if end_labels is not None:
            end_labels = end_labels[~(end_labels == -100).all(2)]

        start_position, end_position = (
            (start_labels, end_labels)
            if self.training
            else (ned_start_predictions, ned_end_predictions)
        )
        start_counts = (start_position > 0).sum(1)
        if (start_counts > 0).any():
            ned_end_predictions = ned_end_predictions.split(start_counts.tolist())
        # Entity disambiguation
        if (end_position > 0).sum() > 0:
            ends_count = (end_position > 0).sum(1)
            model_entity_start = torch.repeat_interleave(
                        model_features[start_position > 0], ends_count, dim=0
                    )
            model_entity_end = torch.repeat_interleave(
                        model_features, start_counts, dim=0)[
                        end_position > 0
                    ]
            ents_count = torch.nn.utils.rnn.pad_sequence(
                torch.split(ends_count, start_counts.tolist()),
                batch_first=True,
                padding_value=0,
            ).sum(1)

            model_entity_start = torch.nn.utils.rnn.pad_sequence(
                torch.split(model_entity_start, ents_count.tolist()),
                batch_first=True,
                padding_value=-100,
            )

            model_entity_end = torch.nn.utils.rnn.pad_sequence(
                torch.split(model_entity_end, ents_count.tolist()),
                batch_first=True,
                padding_value=-100,
            )

            ed_logits = self.compute_classification_logits(
                model_entity_start,
                model_entity_end,
                model_features[special_symbols_mask].view(
                    batch_size, -1, model_features.shape[-1]
                ),
            )
            ed_probabilities = torch.softmax(ed_logits, dim=-1)
            ed_predictions = torch.argmax(ed_probabilities, dim=-1)
        else:
            ed_logits, ed_probabilities, ed_predictions = (
                None, 
                ned_start_predictions.new_zeros(batch_size, seq_len),
                ned_start_predictions.new_zeros(batch_size),
            )
        # output build
        output_dict = dict(
            batch_size=batch_size,
            ned_start_logits=ned_start_logits,
            ned_start_probabilities=ned_start_probabilities,
            ned_start_predictions=ned_start_predictions,
            ned_end_logits=ned_end_logits,
            ned_end_probabilities=ned_end_probabilities,
            ned_end_predictions=ned_end_predictions,
            ed_logits=ed_logits,
            ed_probabilities=ed_probabilities,
            ed_predictions=ed_predictions,
        )

        # compute loss if labels
        if start_labels is not None and end_labels is not None and self.training:
            # named entity detection loss

            # start
            if ned_start_logits is not None:
                ned_start_loss = self.criterion(
                    ned_start_logits.view(-1, ned_start_logits.shape[-1]),
                    ned_start_labels.view(-1),
                )
            else:
                ned_start_loss = 0

            # end
            # use ents_count to assign the labels to the correct positions i.e. using end_labels -> [[0,0,4,0], [0,0,0,2]] -> [4,2] (this is just an element, for batch we need to mask it with ents_count), ie -> [[4,2,-100,-100], [3,1,2,-100], [1,3,2,5]]
            ed_labels = end_labels.clone()
            ed_labels = torch.nn.utils.rnn.pad_sequence(
                torch.split(ed_labels[ed_labels > 0], ents_count.tolist()),
                batch_first=True,
                padding_value=-100,
            )
            if ned_end_logits is not None:
                end_labels[end_labels > 0] = 1
                if not self.config.binary_end_logits:
                    # transform label to position in the sequence
                    end_labels = end_labels.argmax(dim=-1)
                    ned_end_loss = self.criterion(
                        ned_end_logits.view(-1, ned_end_logits.shape[-1]),
                        end_labels.view(-1),
                    )
                else:
                    ned_end_loss = self.criterion(ned_end_logits.reshape(-1, ned_end_logits.shape[-1]), end_labels.reshape(-1).long())
            else:
                ned_end_loss = 0

            # entity disambiguation loss
            ed_loss = self.criterion(
                ed_logits.view(-1, ed_logits.shape[-1]),
                ed_labels.view(-1).long(),
            )

            output_dict["ned_start_loss"] = ned_start_loss
            output_dict["ned_end_loss"] = ned_end_loss
            output_dict["ed_loss"] = ed_loss

            output_dict["loss"] = ned_start_loss + ned_end_loss + ed_loss

        return output_dict


class RelikReaderREModel(PreTrainedModel):
    config_class = RelikReaderConfig

    def __init__(self, config, *args, **kwargs):
        super().__init__(config)
        # Transformer model declaration
        # self.transformer_model_name = transformer_model
        self.config = config
        self.transformer_model = (
            AutoModel.from_pretrained(config.transformer_model)
            if config.num_layers is None
            else AutoModel.from_pretrained(
                config.transformer_model, num_hidden_layers=config.num_layers
            )
        )
        self.transformer_model.resize_token_embeddings(
            self.transformer_model.config.vocab_size
            + config.additional_special_symbols
            + config.additional_special_symbols_types,
        )

        # named entity detection layers
        self.ned_start_classifier = self._get_projection_layer(
            config.activation, last_hidden=2, layer_norm=False
        )

        self.ned_end_classifier = PoolerEndLogitsBi(self.transformer_model.config)

        self.relation_disambiguation_loss = (
            config.relation_disambiguation_loss
            if hasattr(config, "relation_disambiguation_loss")
            else False
        )

        if self.config.entity_type_loss and self.config.add_entity_embedding:
            input_hidden_ents = 3 * self.config.linears_hidden_size
        else:
            input_hidden_ents = 2 * self.config.linears_hidden_size

        self.re_projector = self._get_projection_layer(
            config.activation,
            input_hidden=2 * self.transformer_model.config.hidden_size,
            hidden=input_hidden_ents,
            last_hidden=2 * self.config.linears_hidden_size,
        )

        self.re_relation_projector = self._get_projection_layer(
            config.activation,
            input_hidden=self.transformer_model.config.hidden_size,
        )

        if self.config.entity_type_loss or self.relation_disambiguation_loss:
            self.re_entities_projector = self._get_projection_layer(
                config.activation,
                input_hidden=2 * self.transformer_model.config.hidden_size,
            )
            self.re_definition_projector = self._get_projection_layer(
                config.activation,
            )

        self.re_classifier = self._get_projection_layer(
            config.activation,
            input_hidden=config.linears_hidden_size,
            last_hidden=2,
            layer_norm=False,
        )

        self.training = config.training

        # criterion
        self.criterion = torch.nn.CrossEntropyLoss()
        self.criterion_type = torch.nn.BCEWithLogitsLoss()

    def _get_projection_layer(
        self,
        activation: str,
        last_hidden: Optional[int] = None,
        hidden: Optional[int] = None,
        input_hidden=None,
        layer_norm: bool = True,
    ) -> torch.nn.Sequential:
        head_components = [
            torch.nn.Dropout(0.1),
            torch.nn.Linear(
                (
                    self.transformer_model.config.hidden_size
                    * self.config.use_last_k_layers
                    if input_hidden is None
                    else input_hidden
                ),
                self.config.linears_hidden_size if hidden is None else hidden,
            ),
            activation2functions[activation],
            torch.nn.Dropout(0.1),
            torch.nn.Linear(
                self.config.linears_hidden_size if hidden is None else hidden,
                self.config.linears_hidden_size if last_hidden is None else last_hidden,
            ),
        ]

        if layer_norm:
            head_components.append(
                torch.nn.LayerNorm(
                    (
                        self.config.linears_hidden_size
                        if last_hidden is None
                        else last_hidden
                    ),
                    self.transformer_model.config.layer_norm_eps,
                )
            )

        return torch.nn.Sequential(*head_components)

    def _mask_logits(self, logits: torch.Tensor, mask: torch.Tensor) -> torch.Tensor:
        mask = mask.unsqueeze(-1)
        if next(self.parameters()).dtype == torch.float16:
            logits = logits * (1 - mask) - 65500 * mask
        else:
            logits = logits * (1 - mask) - 1e30 * mask
        return logits

    def _get_model_features(
        self,
        input_ids: torch.Tensor,
        attention_mask: torch.Tensor,
        token_type_ids: Optional[torch.Tensor],
    ):
        model_input = {
            "input_ids": input_ids,
            "attention_mask": attention_mask,
            "output_hidden_states": self.config.use_last_k_layers > 1,
        }

        if token_type_ids is not None:
            model_input["token_type_ids"] = token_type_ids

        model_output = self.transformer_model(**model_input)

        if self.config.use_last_k_layers > 1:
            model_features = torch.cat(
                model_output[1][-self.config.use_last_k_layers :], dim=-1
            )
        else:
            model_features = model_output[0]

        return model_features

    def compute_ned_end_logits(
        self,
        start_predictions,
        start_labels,
        model_features,
        prediction_mask,
        batch_size,
        mask_preceding: bool = False,
    ) -> Optional[torch.Tensor]:
        # todo: maybe when constraining on the spans,
        #  we should not use a prediction_mask for the end tokens.
        #  at least we should not during training imo
        start_positions = start_labels if self.training else start_predictions
        start_positions_indices = (
            torch.arange(start_positions.size(1), device=start_positions.device)
            .unsqueeze(0)
            .expand(batch_size, -1)[start_positions > 0]
        ).to(start_positions.device)

        if len(start_positions_indices) > 0:
            expanded_features = model_features.repeat_interleave(
                torch.sum(start_positions > 0, dim=-1), dim=0
            )
            expanded_prediction_mask = prediction_mask.repeat_interleave(
                torch.sum(start_positions > 0, dim=-1), dim=0
            )
            if mask_preceding:
                expanded_prediction_mask[
                    torch.arange(
                        expanded_prediction_mask.shape[1],
                        device=expanded_prediction_mask.device,
                    )
                    < start_positions_indices.unsqueeze(1)
                ] = 1
            end_logits = self.ned_end_classifier(
                hidden_states=expanded_features,
                start_positions=start_positions_indices,
                p_mask=expanded_prediction_mask,
            )

            return end_logits

        return None

    def compute_relation_logits(
        self,
        model_entity_features,
        special_symbols_features,
    ) -> torch.Tensor:
        model_subject_object_features = self.re_projector(model_entity_features)
        model_subject_features = model_subject_object_features[
            :, :, : model_subject_object_features.shape[-1] // 2
        ]
        model_object_features = model_subject_object_features[
            :, :, model_subject_object_features.shape[-1] // 2 :
        ]
        special_symbols_start_representation = self.re_relation_projector(
            special_symbols_features
        )
        re_logits = torch.einsum(
            "bse,bde,bfe->bsdfe",
            model_subject_features,
            model_object_features,
            special_symbols_start_representation,
        )
        re_logits = self.re_classifier(re_logits)

        return re_logits

    def compute_entity_logits(
        self,
        model_entity_features,
        special_symbols_features,
    ) -> torch.Tensor:
        model_ed_features = self.re_entities_projector(model_entity_features)
        special_symbols_ed_representation = self.re_definition_projector(
            special_symbols_features
        )

        logits = torch.bmm(
            model_ed_features,
            torch.permute(special_symbols_ed_representation, (0, 2, 1)),
        )
        logits = self._mask_logits(
            logits, (model_entity_features == -100).all(2).long()
        )
        return logits

    def compute_loss(self, logits, labels, mask=None):
        logits = logits.reshape(-1, logits.shape[-1])
        labels = labels.reshape(-1).long()
        if mask is not None:
            return self.criterion(logits[mask], labels[mask])
        return self.criterion(logits, labels)

    def compute_ned_type_loss(
        self,
        disambiguation_labels,
        re_ned_entities_logits,
        ned_type_logits,
        re_entities_logits,
        entity_types,
        mask,
    ):
        if self.config.entity_type_loss and self.relation_disambiguation_loss:
            return self.criterion_type(
                re_ned_entities_logits[disambiguation_labels != -100],
                disambiguation_labels[disambiguation_labels != -100],
            )
        if self.config.entity_type_loss:
            return self.criterion_type(
                ned_type_logits[mask],
                disambiguation_labels[:, :, :entity_types][mask],
            )

        if self.relation_disambiguation_loss:
            return self.criterion_type(
                re_entities_logits[disambiguation_labels != -100],
                disambiguation_labels[disambiguation_labels != -100],
            )
        return 0

    def compute_relation_loss(self, relation_labels, re_logits):
        return self.compute_loss(
            re_logits, relation_labels, relation_labels.view(-1) != -100
        )

    def forward(
        self,
        input_ids: torch.Tensor,
        attention_mask: torch.Tensor,
        token_type_ids: torch.Tensor,
        prediction_mask: Optional[torch.Tensor] = None,
        special_symbols_mask: Optional[torch.Tensor] = None,
        special_symbols_mask_entities: Optional[torch.Tensor] = None,
        start_labels: Optional[torch.Tensor] = None,
        end_labels: Optional[torch.Tensor] = None,
        disambiguation_labels: Optional[torch.Tensor] = None,
        relation_labels: Optional[torch.Tensor] = None,
        relation_threshold: float = None,
        is_validation: bool = False,
        is_prediction: bool = False,
        use_predefined_spans: bool = False,
        *args,
        **kwargs,
    ) -> Dict[str, Any]:
        relation_threshold = (
            self.config.threshold if relation_threshold is None else relation_threshold
        )

        batch_size = input_ids.shape[0]

        model_features = self._get_model_features(
            input_ids, attention_mask, token_type_ids
        )

        # named entity detection
        if use_predefined_spans:
            ned_start_logits, ned_start_probabilities, ned_start_predictions = (
                None,
                None,
                torch.zeros_like(start_labels),
            )
            ned_end_logits, ned_end_probabilities, ned_end_predictions = (
                None,
                None,
                torch.zeros_like(end_labels),
            )

            ned_start_predictions[start_labels > 0] = 1
            ned_end_predictions[end_labels > 0] = 1
            ned_end_predictions = ned_end_predictions[~(end_labels == -100).all(2)]
            ned_start_labels = start_labels
            ned_start_labels[start_labels > 0] = 1
        else:
            # start boundary prediction
            ned_start_logits = self.ned_start_classifier(model_features)
            if is_validation or is_prediction:
                ned_start_logits = self._mask_logits(
                    ned_start_logits, prediction_mask
                )  # why?
            ned_start_probabilities = torch.softmax(ned_start_logits, dim=-1)
            ned_start_predictions = ned_start_probabilities.argmax(dim=-1)

            # end boundary prediction
            ned_start_labels = (
                torch.zeros_like(start_labels) if start_labels is not None else None
            )

            # start_labels contain entity id at their position, we just need 1 for start of entity
            if ned_start_labels is not None:
                ned_start_labels[start_labels == -100] = -100
                ned_start_labels[start_labels > 0] = 1

            # compute end logits only if there are any start predictions.
            # For each start prediction, n end predictions are made
            ned_end_logits = self.compute_ned_end_logits(
                ned_start_predictions,
                ned_start_labels,
                model_features,
                prediction_mask,
                batch_size,
                True,
            )

            if ned_end_logits is not None:
                # For each start prediction, n end predictions are made based on
                # binary classification ie. argmax at each position.
                ned_end_probabilities = torch.softmax(ned_end_logits, dim=-1)
                ned_end_predictions = ned_end_probabilities.argmax(dim=-1)
            else:
                ned_end_logits, ned_end_probabilities = None, None
                ned_end_predictions = torch.zeros_like(ned_start_predictions)

            if is_prediction or is_validation:
                end_preds_count = ned_end_predictions.sum(1)
                # If there are no end predictions for a start prediction, remove the start prediction
                if (end_preds_count == 0).any() and (ned_start_predictions > 0).any():
                    ned_start_predictions[ned_start_predictions == 1] = (
                        end_preds_count != 0
                    ).long()
                    ned_end_predictions = ned_end_predictions[end_preds_count != 0]

        if end_labels is not None:
            end_labels = end_labels[~(end_labels == -100).all(2)]

        start_position, end_position = (
            (start_labels, end_labels)
            if (not is_prediction and not is_validation)
            else (ned_start_predictions, ned_end_predictions)
        )

        start_counts = (start_position > 0).sum(1)
        if (start_counts > 0).any():
            ned_end_predictions = ned_end_predictions.split(start_counts.tolist())
        # limit to 30 predictions per document using start_counts, by setting all po after sum is 30 to 0
        # if is_validation or is_prediction:
        #     ned_start_predictions[ned_start_predictions == 1] = start_counts
        # We can only predict relations if we have start and end predictions
        if (end_position > 0).sum() > 0:
            ends_count = (end_position > 0).sum(1)
            model_subject_features = torch.cat(
                [
                    torch.repeat_interleave(
                        model_features[start_position > 0], ends_count, dim=0
                    ),  # start position features
                    torch.repeat_interleave(model_features, start_counts, dim=0)[
                        end_position > 0
                    ],  # end position features
                ],
                dim=-1,
            )
            ents_count = torch.nn.utils.rnn.pad_sequence(
                torch.split(ends_count, start_counts.tolist()),
                batch_first=True,
                padding_value=0,
            ).sum(1)
            model_subject_features = torch.nn.utils.rnn.pad_sequence(
                torch.split(model_subject_features, ents_count.tolist()),
                batch_first=True,
                padding_value=-100,
            )

            # if is_validation or is_prediction:
            #     model_subject_features = model_subject_features[:, :30, :]

            # entity disambiguation. Here relation_disambiguation_loss would only be useful to
            # reduce the number of candidate relations for the next step, but currently unused.
            if self.config.entity_type_loss or self.relation_disambiguation_loss:
                (re_ned_entities_logits) = self.compute_entity_logits(
                    model_subject_features,
                    model_features[
                        special_symbols_mask | special_symbols_mask_entities
                    ].view(batch_size, -1, model_features.shape[-1]),
                )
                entity_types = torch.sum(special_symbols_mask_entities, dim=1)[0].item()
                ned_type_logits = re_ned_entities_logits[:, :, :entity_types]
                re_entities_logits = re_ned_entities_logits[:, :, entity_types:]

                if self.config.entity_type_loss:
                    ned_type_probabilities = torch.sigmoid(ned_type_logits)
                    ned_type_predictions = ned_type_probabilities.argmax(dim=-1)

                    if self.config.add_entity_embedding:
                        special_symbols_representation = model_features[
                            special_symbols_mask_entities
                        ].view(batch_size, entity_types, -1)

                        entities_representation = torch.einsum(
                            "bsp,bpe->bse",
                            ned_type_probabilities,
                            special_symbols_representation,
                        )
                        model_subject_features = torch.cat(
                            [model_subject_features, entities_representation], dim=-1
                        )
                re_entities_probabilities = torch.sigmoid(re_entities_logits)
                re_entities_predictions = re_entities_probabilities.round()
            else:
                (
                    ned_type_logits,
                    ned_type_probabilities,
                    re_entities_logits,
                    re_entities_probabilities,
                ) = (None, None, None, None)
                ned_type_predictions, re_entities_predictions = (
                    torch.zeros([batch_size, 1], dtype=torch.long).to(input_ids.device),
                    torch.zeros([batch_size, 1], dtype=torch.long).to(input_ids.device),
                )

            # Compute relation logits
            re_logits = self.compute_relation_logits(
                model_subject_features,
                model_features[special_symbols_mask].view(
                    batch_size, -1, model_features.shape[-1]
                ),
            )

            re_probabilities = torch.softmax(re_logits, dim=-1)
            # we set a thresshold instead of argmax in cause it needs to be tweaked
            re_predictions = re_probabilities[:, :, :, :, 1] > relation_threshold
            re_probabilities = re_probabilities[:, :, :, :, 1]
        else:
            (
                ned_type_logits,
                ned_type_probabilities,
                re_entities_logits,
                re_entities_probabilities,
            ) = (None, None, None, None)
            ned_type_predictions, re_entities_predictions = (
                torch.zeros([batch_size, 1], dtype=torch.long).to(input_ids.device),
                torch.zeros([batch_size, 1], dtype=torch.long).to(input_ids.device),
            )
            re_logits, re_probabilities, re_predictions = (
                torch.zeros(
                    [batch_size, 1, 1, special_symbols_mask.sum(1)[0]], dtype=torch.long
                ).to(input_ids.device),
                torch.zeros(
                    [batch_size, 1, 1, special_symbols_mask.sum(1)[0]], dtype=torch.long
                ).to(input_ids.device),
                torch.zeros(
                    [batch_size, 1, 1, special_symbols_mask.sum(1)[0]], dtype=torch.long
                ).to(input_ids.device),
            )

        # output build
        output_dict = dict(
            batch_size=batch_size,
            ned_start_logits=ned_start_logits,
            ned_start_probabilities=ned_start_probabilities,
            ned_start_predictions=ned_start_predictions,
            ned_end_logits=ned_end_logits,
            ned_end_probabilities=ned_end_probabilities,
            ned_end_predictions=ned_end_predictions,
            ned_type_logits=ned_type_logits,
            ned_type_probabilities=ned_type_probabilities,
            ned_type_predictions=ned_type_predictions,
            re_entities_logits=re_entities_logits,
            re_entities_probabilities=re_entities_probabilities,
            re_entities_predictions=re_entities_predictions,
            re_logits=re_logits,
            re_probabilities=re_probabilities,
            re_predictions=re_predictions,
        )

        if (
            start_labels is not None
            and end_labels is not None
            and relation_labels is not None
            and is_prediction is False
        ):
            ned_start_loss = self.compute_loss(ned_start_logits, ned_start_labels)
            end_labels[end_labels > 0] = 1
            ned_end_loss = self.compute_loss(ned_end_logits, end_labels)
            if self.config.entity_type_loss or self.relation_disambiguation_loss:
                ned_type_loss = self.compute_ned_type_loss(
                    disambiguation_labels,
                    re_ned_entities_logits,
                    ned_type_logits,
                    re_entities_logits,
                    entity_types,
                    (model_subject_features != -100).all(2),
                )
            relation_loss = self.compute_relation_loss(relation_labels, re_logits)
            # compute loss. We can skip the relation loss if we are in the first epochs (optional)
            if self.config.entity_type_loss or self.relation_disambiguation_loss:
                output_dict["loss"] = (
                    ned_start_loss + ned_end_loss + relation_loss + ned_type_loss
                ) / 4
                output_dict["ned_type_loss"] = ned_type_loss
            else:
                output_dict["loss"] = ((1 / 20) * (ned_start_loss + ned_end_loss)) + (
                    (9 / 10) * relation_loss
                )
            output_dict["ned_start_loss"] = ned_start_loss
            output_dict["ned_end_loss"] = ned_end_loss
            output_dict["re_loss"] = relation_loss

        return output_dict<|MERGE_RESOLUTION|>--- conflicted
+++ resolved
@@ -316,7 +316,6 @@
                     ned_end_predictions = torch.argmax(ned_end_probabilities, dim=-1)
             else:
                 ned_end_logits, ned_end_probabilities = None, None
-<<<<<<< HEAD
                 ned_end_predictions = ned_start_predictions.new_zeros(batch_size, seq_len)
                 
             if not self.training:
@@ -329,46 +328,6 @@
                         end_preds_count != 0
                     ).long()
                     ned_end_predictions = ned_end_predictions[end_preds_count != 0]
-=======
-                ned_end_predictions = ned_start_predictions.new_zeros(batch_size)
-
-            # flattening end predictions
-            #   (flattening can happen only if the
-            #   end boundaries were not predicted using the gold labels)
-            if not self.training and ned_end_logits is not None:
-                flattened_end_predictions = torch.zeros_like(ned_start_predictions)
-
-                row_indices, start_positions = torch.where(ned_start_predictions > 0)
-                ned_end_predictions[
-                    ned_end_predictions < start_positions
-                ] = start_positions[ned_end_predictions < start_positions]
-
-                end_spans_repeated = (row_indices + 1) * seq_len + ned_end_predictions
-                cummax_values, _ = end_spans_repeated.cummax(dim=0)
-
-                end_spans_repeated = end_spans_repeated > torch.cat(
-                    (end_spans_repeated[:1], cummax_values[:-1])
-                )
-                end_spans_repeated[0] = True
-
-                ned_start_predictions[
-                    row_indices[~end_spans_repeated],
-                    start_positions[~end_spans_repeated],
-                ] = 0
-
-                row_indices, start_positions, ned_end_predictions = (
-                    row_indices[end_spans_repeated],
-                    start_positions[end_spans_repeated],
-                    ned_end_predictions[end_spans_repeated],
-                )
-
-                flattened_end_predictions[row_indices, ned_end_predictions] = 1
-
-                total_start_predictions, total_end_predictions = (
-                    ned_start_predictions.sum(),
-                    flattened_end_predictions.sum(),
-                )
->>>>>>> 79df3956
 
         if end_labels is not None:
             end_labels = end_labels[~(end_labels == -100).all(2)]
