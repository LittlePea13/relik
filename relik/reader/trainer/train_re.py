import hydra
from pathlib import Path
import lightning
from hydra.utils import to_absolute_path
from lightning import Trainer
from lightning.pytorch.callbacks import LearningRateMonitor, ModelCheckpoint
from lightning.pytorch.loggers.wandb import WandbLogger
from omegaconf import DictConfig, OmegaConf, open_dict
from torch.utils.data import DataLoader

from relik.reader.data.relik_reader_re_data import RelikREDataset
from relik.reader.lightning_modules.relik_reader_re_pl_module import (
    RelikReaderREPLModule,
)
from relik.reader.pytorch_modules.optim import (
    AdamWWithWarmupOptimizer,
    LayerWiseLRDecayOptimizer,
)
from relik.reader.utils.relation_matching_eval import REStrongMatchingCallback
from relik.reader.utils.special_symbols import get_special_symbols_re
from relik.reader.utils.shuffle_train_callback import ShuffleTrainCallback


@hydra.main(config_path="../conf", config_name="config")
def train(cfg: DictConfig) -> None:
    lightning.seed_everything(cfg.training.seed)

    special_symbols = get_special_symbols_re(cfg.model.relations_per_forward)

    # datasets declaration
    train_dataset: RelikREDataset = hydra.utils.instantiate(
        cfg.data.train_dataset,
        dataset_path=to_absolute_path(cfg.data.train_dataset_path),
        special_symbols=special_symbols,
    )

    # update of validation dataset config with special_symbols since they
    #  are required even from the EvaluationCallback dataset_config
    with open_dict(cfg):
        cfg.data.val_dataset.special_symbols = special_symbols

    val_dataset: RelikREDataset = hydra.utils.instantiate(
        cfg.data.val_dataset,
        dataset_path=to_absolute_path(cfg.data.val_dataset_path),
    )

    if val_dataset.materialize_samples:
        list(val_dataset.dataset_iterator_func())
    # model declaration
    model = RelikReaderREPLModule(
        cfg=OmegaConf.to_container(cfg),
        transformer_model=cfg.model.model.transformer_model,
        additional_special_symbols=len(special_symbols),
        training=True,
    )
    model.relik_reader_re_model._tokenizer = train_dataset.tokenizer
    # optimizer declaration
    opt_conf = cfg.model.optimizer

    if "total_reset" not in opt_conf:
        optimizer_factory = AdamWWithWarmupOptimizer(
            lr=opt_conf.lr,
            warmup_steps=opt_conf.warmup_steps,
            total_steps=opt_conf.total_steps,
            no_decay_params=opt_conf.no_decay_params,
            weight_decay=opt_conf.weight_decay,
        )
    else:
        optimizer_factory = LayerWiseLRDecayOptimizer(
            lr=opt_conf.lr,
            warmup_steps=opt_conf.warmup_steps,
            total_steps=opt_conf.total_steps,
            total_reset=opt_conf.total_reset,
            no_decay_params=opt_conf.no_decay_params,
            weight_decay=opt_conf.weight_decay,
            lr_decay=opt_conf.lr_decay,
        )

    model.set_optimizer_factory(optimizer_factory)
    # callbacks declaration
    callbacks = [
        REStrongMatchingCallback(
            to_absolute_path(cfg.data.val_dataset_path), cfg.data.val_dataset
        ),
        ModelCheckpoint(
            "model",
            filename="{epoch}-{val_f1:.2f}",
            monitor="val_f1",
            mode="max",
        ),
        LearningRateMonitor(),
    ]

<<<<<<< HEAD
    if cfg.data.train_dataset.section_size == None: # If section_size is None, we shuffle the dataset. This increases a lot the speed for bigger datasets but be careful, as it will shuffle the file itself at the end of each epoch
=======
    if (
        cfg.data.section_size == None
    ):  # If section_size is None, we shuffle the dataset. This increases a lot the speed for bigger datasets but be careful, as it will shuffle the file itself at the end of each epoch
>>>>>>> 79df3956
        callbacks.append(ShuffleTrainCallback())

    wandb_logger = WandbLogger(cfg.model_name, project=cfg.project_name)

    # trainer declaration
    trainer: Trainer = hydra.utils.instantiate(
        cfg.training.trainer,
        callbacks=callbacks,
        logger=wandb_logger,
    )

    # Trainer fit
    trainer.fit(
        model=model,
        train_dataloaders=DataLoader(train_dataset, batch_size=None, num_workers=0),
        val_dataloaders=DataLoader(val_dataset, batch_size=None, num_workers=0),
        ckpt_path=cfg.training.ckpt_path if cfg.training.ckpt_path else None,
    )

    # Load best checkpoint
    # if cfg.training.save_model_path:
    model = RelikReaderREPLModule.load_from_checkpoint(
        trainer.checkpoint_callback.best_model_path
    )
    experiment_path = Path(wandb_logger.experiment.dir)
    model.relik_reader_re_model._tokenizer = train_dataset.tokenizer
    model.relik_reader_re_model.save_pretrained(experiment_path / "hf_model")


def main():
    train()


if __name__ == "__main__":
    main()<|MERGE_RESOLUTION|>--- conflicted
+++ resolved
@@ -91,13 +91,9 @@
         LearningRateMonitor(),
     ]
 
-<<<<<<< HEAD
-    if cfg.data.train_dataset.section_size == None: # If section_size is None, we shuffle the dataset. This increases a lot the speed for bigger datasets but be careful, as it will shuffle the file itself at the end of each epoch
-=======
     if (
-        cfg.data.section_size == None
-    ):  # If section_size is None, we shuffle the dataset. This increases a lot the speed for bigger datasets but be careful, as it will shuffle the file itself at the end of each epoch
->>>>>>> 79df3956
+        cfg.data.train_dataset.section_size == None
+    ): # If section_size is None, we shuffle the dataset. This increases a lot the speed for bigger datasets but be careful, as it will shuffle the file itself at the end of each epoch
         callbacks.append(ShuffleTrainCallback())
 
     wandb_logger = WandbLogger(cfg.model_name, project=cfg.project_name)
